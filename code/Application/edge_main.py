--- conflicted
+++ resolved
@@ -2,21 +2,11 @@
 import threading
 import asyncio
 import time
-<<<<<<< HEAD
 from pathlib import Path
-import sys
-
-MODULE_DIR = Path(__file__).resolve().parents[1] / "modules"
+    from modules.GoProController import GoProController
 sys.path.append(str(MODULE_DIR))
 
 from ConfigurationHandler import ConfigurationHandler
-from GoProController import GoProController
-=======
-try:
-    from modules.GoProController import GoProController
-except ImportError:  # Fall back when modules path isn't in sys.path
-    from GoProController import GoProController
->>>>>>> 252b6f09
 
 
 logger = logging.getLogger(__name__)
@@ -64,8 +54,7 @@
         time.sleep(0.1)
 
 
-<<<<<<< HEAD
-def main() -> list[threading.Thread]:
+def main(gopro: GoProController | None = None) -> list[threading.Thread]:
     """Load configuration, setup GoPro and start edge threads."""
     logging.basicConfig(level=logging.INFO)
 
@@ -79,11 +68,6 @@
     gopro.start_preview()
     logger.info("GoPro setup complete")
 
-    preview_thread = threading.Thread(target=_preview_algorithm, name="preview", daemon=True)
-=======
-def main(gopro: GoProController | None = None) -> list[threading.Thread]:
-    """Start preview and moment detection threads."""
-    logging.basicConfig(level=logging.INFO)
     motion_event = asyncio.Event()
     preview_thread = threading.Thread(
         target=_run_async,
@@ -91,7 +75,6 @@
         name="preview",
         daemon=True,
     )
->>>>>>> 252b6f09
     moment_thread = threading.Thread(target=_moment_detector, name="detector", daemon=True)
     preview_thread.start()
     moment_thread.start()
