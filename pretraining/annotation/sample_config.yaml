videos:
  - path/to/video1.mp4
detection_gap_timeout_s: 3.0
<<<<<<< HEAD
preview_scaling: 0.15
=======
>>>>>>> 0f9d508f
sampling:
  fps: 5.0
  min_person_bbox_diagonal_ratio: 0.0001
quality:
  blur: 1.0
  luma_min: 1
  luma_max: 20000
yolo:
  weights: yolov8s.onnx
  conf_thr: 0.20
trajectory:
  cutoff_hz: 0.1
export:
  output_dir: dataset
  format: cvat<|MERGE_RESOLUTION|>--- conflicted
+++ resolved
@@ -1,13 +1,9 @@
 videos:
   - path/to/video1.mp4
 detection_gap_timeout_s: 3.0
-<<<<<<< HEAD
-preview_scaling: 0.15
-=======
->>>>>>> 0f9d508f
 sampling:
   fps: 5.0
-  min_person_bbox_diagonal_ratio: 0.0001
+  min_person_bbox_diagonal_ratio: 0.001
 quality:
   blur: 1.0
   luma_min: 1
