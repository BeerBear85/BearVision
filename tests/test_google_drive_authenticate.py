--- conflicted
+++ resolved
@@ -45,11 +45,9 @@
 
     handler = GoogleDriveHandler({'GOOGLE_DRIVE': {
         'secret_key_name': 'SECRET_ENV',
-<<<<<<< HEAD
+
         'secret_key_name_2': 'SECRET_ENV2',  # env var not set on purpose
-=======
-        'secret_key_name_2': 'SECRET_ENV2',  # explicit second name required
->>>>>>> e209f24a
+
         'auth_mode': 'service',
     }})
     handler._authenticate()
