import os
import logging
import base64
import json
from pathlib import Path
from typing import Optional

from googleapiclient.discovery import build
from googleapiclient.http import MediaFileUpload, MediaIoBaseDownload
from google_auth_oauthlib.flow import InstalledAppFlow
from googleapiclient.errors import HttpError
from google.oauth2 import service_account
from configparser import ConfigParser

from ConfigurationHandler import ConfigurationHandler

logger = logging.getLogger(__name__)


class GoogleDriveHandler:
    """Handle upload/download to Google Drive under a fixed root folder."""

    def __init__(self, config: Optional[dict] = None):
        """
        Purpose:
            Initialize the handler with Drive configuration.
        Inputs:
            config (Optional[dict]): Mapping or ``ConfigParser`` with a
                ``GOOGLE_DRIVE`` section. When omitted, configuration is loaded
                via :class:`ConfigurationHandler`.
        Outputs:
            None
        """
        self.config = config or ConfigurationHandler.get_configuration()
        self.service = None
        self.root_id = None

    def _authenticate(self):
        """
        Purpose:
            Build an authenticated Google Drive service using credentials
            stored in one or two base64-encoded environment variables. Splitting
            allows extremely long credential strings to be handled without
            exceeding environment limits. Depending on the configuration, either
            an OAuth 2.0 user flow or a service account is used.
        Inputs:
            None; relies on environment variables and instance configuration.
<<<<<<< HEAD
            ``secret_key_name`` is required in the ``GOOGLE_DRIVE`` section and
            names the primary environment variable. ``secret_key_name_2`` is
            optional and, when provided, holds the name of a secondary variable
            containing the remaining credential characters.
=======
            Expects the names ``secret_key_name`` and ``secret_key_name_2`` in
            the ``GOOGLE_DRIVE`` configuration section. Both are required so
            misconfigurations are surfaced immediately.
>>>>>>> e209f24a
        Outputs:
            None; sets ``self.service`` when successful.
        """
        if isinstance(self.config, ConfigParser):
            gd_cfg = (
                dict(self.config["GOOGLE_DRIVE"])
                if self.config.has_section("GOOGLE_DRIVE")
                else {}
            )
        else:
            gd_cfg = self.config.get("GOOGLE_DRIVE", {})

        try:
            secret_env = gd_cfg["secret_key_name"]
            # Fail fast if configuration omits the primary secret name so
            # missing credentials are caught during startup rather than at
            # runtime when authentication is attempted.
        except KeyError as exc:
            raise KeyError(
                "Missing 'secret_key_name' in GOOGLE_DRIVE configuration"
            ) from exc

        try:
            secret_env_2 = gd_cfg["secret_key_name_2"]
<<<<<<< HEAD
            # The second environment variable is optional; when present it lets
            # deployments split credentials to bypass shell length limits.
        except KeyError:
            # If not provided, treat as empty string so later concatenation does
            # not need special cases.
            secret_env_2 = ""
=======
            # Requiring an explicit secondary name avoids silently using a
            # hard-coded default, making deployments with split credentials
            # more predictable.
        except KeyError as exc:
            raise KeyError(
                "Missing 'secret_key_name_2' in GOOGLE_DRIVE configuration"
            ) from exc
>>>>>>> e209f24a

        auth_mode = gd_cfg.get("auth_mode", "user").lower()

        # Concatenate the two environment variables. Splitting allows very large
        # base64 strings to bypass shell-specific length limits while keeping the
        # decoding logic simple.
        secret_b64 = os.getenv(secret_env, "")
        if secret_env_2:
            # Only attempt to load the secondary part when configured.
            secret_b64 += os.getenv(secret_env_2, "")
        if not secret_b64:
            raise RuntimeError(
                f"Google Drive credentials not found. Set the '{secret_env}' environment variable.",
            )

        try:
            # Credentials are decoded in memory to avoid writing temporary
            # files which may leak secrets or require cleanup.
            info = json.loads(base64.b64decode(secret_b64).decode("utf-8"))

            if auth_mode == "service":
                # Service accounts are ideal for headless or automated
                # environments where a user is not present.
                creds = service_account.Credentials.from_service_account_info(
                    info,
                    scopes=["https://www.googleapis.com/auth/drive"],
                )
            else:
                # OAuth flow is chosen to allow end-users to grant access from
                # their own Google accounts. A dynamic port avoids collisions
                # on multi-user systems.
                flow = InstalledAppFlow.from_client_config(
                    info, scopes=["https://www.googleapis.com/auth/drive.file"]
                )
                creds = flow.run_local_server(port=0)
                # Persist the token for convenience so subsequent runs can
                # reuse the refresh token instead of prompting every time.
                with open("token.json", "w") as token:
                    token.write(creds.to_json())
        except Exception as exc:  # pragma: no cover - defensive guard
            raise RuntimeError("Invalid Google Drive credentials") from exc

        build_kwargs = {
            "credentials": creds,
            "cache_discovery": False,  # disable to avoid local cache dependency
        }
        try:
            self.service = build("drive", "v3", **build_kwargs)
        except HttpError as error:
            # Network or API errors are surfaced to aid diagnostics rather than
            # silently ignoring failures.
            print(f"An error occurred: {error}")



    def _ensure_root(self):
        """
        Purpose:
            Resolve or create the root folder used as the base for all operations.
        Inputs:
            None.
        Outputs:
            None; ``self.root_id`` is set to the root folder's ID.
        """
        if isinstance(self.config, ConfigParser):
            root_name = self.config.get(
                "GOOGLE_DRIVE", "root_folder", fallback="bearvison_files"
            )
        else:
            root_name = self.config.get("GOOGLE_DRIVE", {}).get(
                "root_folder", "bearvison_files"
            )
        query = (
            f"mimeType='application/vnd.google-apps.folder' and name='{root_name}' and trashed=false"
        )
        res = self.service.files().list(q=query, fields="files(id,name)").execute()
        files = res.get("files", [])
        if files:
            self.root_id = files[0]["id"]
            return
        metadata = {"name": root_name, "mimeType": "application/vnd.google-apps.folder"}
        f = self.service.files().create(body=metadata, fields="id").execute()
        self.root_id = f.get("id")

    def connect(self):
        """
        Purpose:
            Ensure a connection to Google Drive is established before any operation.
            The call is lazy so instantiating the handler has no side effects.
        Inputs:
            None.
        Outputs:
            None.
        """
        if not self.service:
            self._authenticate()
            self._ensure_root()

    # -- internal helpers -------------------------------------------------
    def _get_folder_id(self, folder_path: str) -> str:
        """
        Purpose:
            Resolve the ID of the given folder path, creating intermediate
            folders as needed under the configured root.
        Inputs:
            folder_path (str): Slash-separated path relative to the root folder.
        Outputs:
            str: Google Drive folder ID.
        """
        self.connect()
        parent_id = self.root_id
        if not folder_path:
            return parent_id
        parts = Path(folder_path).parts
        for name in parts:
            query = (
                f"'{parent_id}' in parents and name='{name}' "
                "and mimeType='application/vnd.google-apps.folder' and trashed=false"
            )
            res = self.service.files().list(q=query, fields="files(id,name)").execute()
            files = res.get("files", [])
            if files:
                parent_id = files[0]["id"]
            else:
                metadata = {
                    "name": name,
                    "mimeType": "application/vnd.google-apps.folder",
                    "parents": [parent_id],
                }
                f = self.service.files().create(body=metadata, fields="id").execute()
                parent_id = f.get("id")
        return parent_id

    def _find_folder_id(self, folder_path: str) -> Optional[str]:
        """
        Purpose:
            Retrieve the ID for an existing folder path without creating new
            folders.
        Inputs:
            folder_path (str): Slash-separated path relative to the root
                folder.
        Outputs:
            Optional[str]: Folder ID if the path exists, otherwise ``None``.
        """
        self.connect()
        parent_id = self.root_id
        if not folder_path:
            return parent_id
        parts = Path(folder_path).parts
        for name in parts:
            query = (
                f"'{parent_id}' in parents and name='{name}' "
                "and mimeType='application/vnd.google-apps.folder' and trashed=false"
            )
            res = self.service.files().list(q=query, fields="files(id,name)").execute()
            files = res.get("files", [])
            if files:
                parent_id = files[0]["id"]
            else:
                return None
        return parent_id

    def _find_file(self, folder_id: str, filename: str) -> Optional[str]:
        """
        Purpose:
            Locate a file by name within a folder.
        Inputs:
            folder_id (str): Parent folder ID.
            filename (str): Name of the file to search for.
        Outputs:
            Optional[str]: File ID if found, otherwise ``None``.
        """
        query = f"'{folder_id}' in parents and name='{filename}' and trashed=false"
        res = self.service.files().list(q=query, fields="files(id)").execute()
        files = res.get("files", [])
        return files[0]["id"] if files else None

    # -- public API -------------------------------------------------------
    def upload_file(self, local_path: str, remote_path: str, overwrite: bool = False):
        """
        Purpose:
            Upload a local file into Drive under the configured root folder.
        Inputs:
            local_path (str): Path to the local file.
            remote_path (str): Destination path inside Drive relative to the
                root folder.
            overwrite (bool): Replace an existing file if set to ``True``.
        Outputs:
            None.
        """
        self.connect()
        remote_path = remote_path.strip("/")
        folder = os.path.dirname(remote_path)
        name = os.path.basename(remote_path)
        folder_id = self._get_folder_id(folder)
        existing_id = self._find_file(folder_id, name)
        if existing_id and not overwrite:
            raise FileExistsError(f"{remote_path} already exists")
        media = MediaFileUpload(local_path, resumable=True)
        if existing_id:
            self.service.files().update(fileId=existing_id, media_body=media).execute()
        else:
            metadata = {"name": name, "parents": [folder_id]}
            self.service.files().create(body=metadata, media_body=media).execute()

    def download_file(self, remote_path: str, local_path: str):
        """
        Purpose:
            Download a file from Drive to the local filesystem.
        Inputs:
            remote_path (str): Path within Drive relative to the root folder.
            local_path (str): Destination path on the local filesystem.
        Outputs:
            None.
        """
        self.connect()
        remote_path = remote_path.strip("/")
        folder = os.path.dirname(remote_path)
        name = os.path.basename(remote_path)
        folder_id = self._get_folder_id(folder)
        file_id = self._find_file(folder_id, name)
        if not file_id:
            raise FileNotFoundError(remote_path)
        request = self.service.files().get_media(fileId=file_id)
        with open(local_path, "wb") as fh:
            if hasattr(request, "content"):
                fh.write(request.content)
            else:
                downloader = MediaIoBaseDownload(fh, request)
                done = False
                while not done:
                    _, done = downloader.next_chunk()

    def delete_file(self, remote_path: str):
        """
        Purpose:
            Remove a file from Drive if it exists.
        Inputs:
            remote_path (str): Path to the file inside Drive relative to the
                root folder.
        Outputs:
            None.
        """
        self.connect()
        remote_path = remote_path.strip("/")
        folder = os.path.dirname(remote_path)
        name = os.path.basename(remote_path)
        folder_id = self._get_folder_id(folder)
        file_id = self._find_file(folder_id, name)
        if file_id:
            self.service.files().delete(fileId=file_id).execute()

    def list_files(self, remote_path: str = "") -> list:
        """
        Purpose:
            List the names of files within a Drive folder.
        Inputs:
            remote_path (str): Folder path inside Drive relative to the root
                folder. Defaults to the root folder when empty.
        Outputs:
            list: Collection of filenames contained in the target folder.
        """
        self.connect()
        remote_path = remote_path.strip("/")
        folder_id = self._find_folder_id(remote_path)
        if folder_id is None:
            return []
        res = self.service.files().list(
            q=f"'{folder_id}' in parents and trashed=false", fields="files(name)"
        ).execute()
        return [f["name"] for f in res.get("files", [])]<|MERGE_RESOLUTION|>--- conflicted
+++ resolved
@@ -45,16 +45,12 @@
             an OAuth 2.0 user flow or a service account is used.
         Inputs:
             None; relies on environment variables and instance configuration.
-<<<<<<< HEAD
+
             ``secret_key_name`` is required in the ``GOOGLE_DRIVE`` section and
             names the primary environment variable. ``secret_key_name_2`` is
             optional and, when provided, holds the name of a secondary variable
             containing the remaining credential characters.
-=======
-            Expects the names ``secret_key_name`` and ``secret_key_name_2`` in
-            the ``GOOGLE_DRIVE`` configuration section. Both are required so
-            misconfigurations are surfaced immediately.
->>>>>>> e209f24a
+
         Outputs:
             None; sets ``self.service`` when successful.
         """
@@ -79,22 +75,13 @@
 
         try:
             secret_env_2 = gd_cfg["secret_key_name_2"]
-<<<<<<< HEAD
+
             # The second environment variable is optional; when present it lets
             # deployments split credentials to bypass shell length limits.
         except KeyError:
             # If not provided, treat as empty string so later concatenation does
             # not need special cases.
             secret_env_2 = ""
-=======
-            # Requiring an explicit secondary name avoids silently using a
-            # hard-coded default, making deployments with split credentials
-            # more predictable.
-        except KeyError as exc:
-            raise KeyError(
-                "Missing 'secret_key_name_2' in GOOGLE_DRIVE configuration"
-            ) from exc
->>>>>>> e209f24a
 
         auth_mode = gd_cfg.get("auth_mode", "user").lower()
 
